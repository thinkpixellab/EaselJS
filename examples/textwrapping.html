<<<<<<< HEAD
<!DOCTYPE html PUBLIC "-//W3C//DTD XHTML 1.0 Transitional//EN" "http://www.w3.org/TR/xhtml1/DTD/xhtml1-transitional.dtd">
<html xmlns="http://www.w3.org/1999/xhtml">
<head>
<meta http-equiv="Content-Type" content="text/html; charset=UTF-8" />
<title>EaselJS Example: Multi-line text</title>

<link href="styles.css" rel="stylesheet" type="text/css" />
	
<!-- Import EaselJS Framework -->
<script src="../src/easeljs/base.js"></script>
<script src="../src/easeljs/deps.js"></script>
<!-- End EaselJS Imports -->

<script>
goog.require('Stage');
goog.require('DisplayText');
goog.require('Shape');
goog.require('Graphics');
goog.require('Ticker');

var stage;
function init() {
	stage = new Stage(document.getElementById("testCanvas"));

	var bg = new Shape();
	bg.graphics.beginFill("#224").drawRect(20,20,770,540);
	stage.addChild(bg);

	var txt = new DisplayText("", "24px Arial", "#FFF");
	txt.text = "This text is rendered in canvas using the DisplayText Object:\n\n";
	txt.text += "The API is loosely based on Flash's display list, and should be easy to pick up for both JS and AS3 developers. The key classes are:\n\n";
	txt.text += "DisplayObject\nAbstract base class for all display elements in Easel. Exposes all of the display properties (ex. x, y, rotation, scaleX, scaleY, alpha, shadow, etc) that are common to all display objects.\n\n"
	txt.text += "Stage\nThe root level display container for display elements. Each time tick() is called on Stage, it will update and render the display list to its associated canvas.\n\n";
	txt.text += "Container\nA nestable display container, which lets you aggregate display objects and manipulate them as a group.\n\n";
	txt.text += "DisplayText\nRenders text in the context of the display list."

	txt.lineWidth = 750;
	txt.textAlign = "left";
	txt.y = 50;
	txt.x = 30;
	stage.addChild(txt);

	stage.update();
}
</script>
</head>
<body onload="init()">
	<div class="description">
		Simple sample showing multi-line text and text wrapping with <strong>DisplayText</strong> elements.
	</div>
	<div class="canvasHolder">
		<canvas id="testCanvas" width="980" height="580"></canvas>
	</div>
</body>
</html>
=======
<!DOCTYPE html PUBLIC "-//W3C//DTD XHTML 1.0 Transitional//EN" "http://www.w3.org/TR/xhtml1/DTD/xhtml1-transitional.dtd">
<html xmlns="http://www.w3.org/1999/xhtml">
<head>
<meta http-equiv="Content-Type" content="text/html; charset=UTF-8" />
<title>EaselJS Example: Multi-line text</title>

<link href="styles/styles.css" rel="stylesheet" type="text/css" />
	
<!-- Import EaselJS Framework -->
<script src="../src/easeljs/utils/UID.js"></script>
<script src="../src/easeljs/geom/Matrix2D.js"></script>
<script src="../src/easeljs/events/MouseEvent.js"></script>
<script src="../src/easeljs/display/DisplayObject.js"></script>
<script src="../src/easeljs/display/Container.js"></script>
<script src="../src/easeljs/display/Text.js"></script>
<script src="../src/easeljs/display/Graphics.js"></script>
<script src="../src/easeljs/display/Shape.js"></script>
<script src="../src/easeljs/display/Stage.js"></script>
<script src="../src/easeljs/utils/Ticker.js"></script>
<!-- End EaselJS Imports -->

<script>
var stage;
function init() {
	stage = new Stage(document.getElementById("testCanvas"));

	var bg = new Shape();
	bg.graphics.beginFill("#224").drawRect(20,20,770,540);
	stage.addChild(bg);

	var txt = new Text("", "24px Arial", "#FFF");
	txt.text = "This text is rendered in canvas using the Text Object:\n\n";
	txt.text += "The API is loosely based on Flash's display list, and should be easy to pick up for both JS and AS3 developers. The key classes are:\n\n";
	txt.text += "DisplayObject\nAbstract base class for all display elements in Easel. Exposes all of the display properties (ex. x, y, rotation, scaleX, scaleY, alpha, shadow, etc) that are common to all display objects.\n\n"
	txt.text += "Stage\nThe root level display container for display elements. Each time tick() is called on Stage, it will update and render the display list to its associated canvas.\n\n";
	txt.text += "Container\nA nestable display container, which lets you aggregate display objects and manipulate them as a group.\n\n";
	txt.text += "Text\nRenders text in the context of the display list."

	txt.lineWidth = 750;
	txt.textAlign = "left";
	txt.y = 50;
	txt.x = 30;
	stage.addChild(txt);

	stage.update();
}
</script>
</head>
<body onload="init()">
	<div class="description">
		Simple sample showing multi-line text and text wrapping with <strong>Text</strong> elements.
	</div>
	<div class="canvasHolder">
		<canvas id="testCanvas" width="980" height="580"></canvas>
	</div>
</body>
</html>
>>>>>>> df6a1d71
<|MERGE_RESOLUTION|>--- conflicted
+++ resolved
@@ -1,11 +1,10 @@
-<<<<<<< HEAD
 <!DOCTYPE html PUBLIC "-//W3C//DTD XHTML 1.0 Transitional//EN" "http://www.w3.org/TR/xhtml1/DTD/xhtml1-transitional.dtd">
 <html xmlns="http://www.w3.org/1999/xhtml">
 <head>
 <meta http-equiv="Content-Type" content="text/html; charset=UTF-8" />
 <title>EaselJS Example: Multi-line text</title>
 
-<link href="styles.css" rel="stylesheet" type="text/css" />
+<link href="styles/styles.css" rel="stylesheet" type="text/css" />
 	
 <!-- Import EaselJS Framework -->
 <script src="../src/easeljs/base.js"></script>
@@ -19,64 +18,6 @@
 goog.require('Graphics');
 goog.require('Ticker');
 
-var stage;
-function init() {
-	stage = new Stage(document.getElementById("testCanvas"));
-
-	var bg = new Shape();
-	bg.graphics.beginFill("#224").drawRect(20,20,770,540);
-	stage.addChild(bg);
-
-	var txt = new DisplayText("", "24px Arial", "#FFF");
-	txt.text = "This text is rendered in canvas using the DisplayText Object:\n\n";
-	txt.text += "The API is loosely based on Flash's display list, and should be easy to pick up for both JS and AS3 developers. The key classes are:\n\n";
-	txt.text += "DisplayObject\nAbstract base class for all display elements in Easel. Exposes all of the display properties (ex. x, y, rotation, scaleX, scaleY, alpha, shadow, etc) that are common to all display objects.\n\n"
-	txt.text += "Stage\nThe root level display container for display elements. Each time tick() is called on Stage, it will update and render the display list to its associated canvas.\n\n";
-	txt.text += "Container\nA nestable display container, which lets you aggregate display objects and manipulate them as a group.\n\n";
-	txt.text += "DisplayText\nRenders text in the context of the display list."
-
-	txt.lineWidth = 750;
-	txt.textAlign = "left";
-	txt.y = 50;
-	txt.x = 30;
-	stage.addChild(txt);
-
-	stage.update();
-}
-</script>
-</head>
-<body onload="init()">
-	<div class="description">
-		Simple sample showing multi-line text and text wrapping with <strong>DisplayText</strong> elements.
-	</div>
-	<div class="canvasHolder">
-		<canvas id="testCanvas" width="980" height="580"></canvas>
-	</div>
-</body>
-</html>
-=======
-<!DOCTYPE html PUBLIC "-//W3C//DTD XHTML 1.0 Transitional//EN" "http://www.w3.org/TR/xhtml1/DTD/xhtml1-transitional.dtd">
-<html xmlns="http://www.w3.org/1999/xhtml">
-<head>
-<meta http-equiv="Content-Type" content="text/html; charset=UTF-8" />
-<title>EaselJS Example: Multi-line text</title>
-
-<link href="styles/styles.css" rel="stylesheet" type="text/css" />
-	
-<!-- Import EaselJS Framework -->
-<script src="../src/easeljs/utils/UID.js"></script>
-<script src="../src/easeljs/geom/Matrix2D.js"></script>
-<script src="../src/easeljs/events/MouseEvent.js"></script>
-<script src="../src/easeljs/display/DisplayObject.js"></script>
-<script src="../src/easeljs/display/Container.js"></script>
-<script src="../src/easeljs/display/Text.js"></script>
-<script src="../src/easeljs/display/Graphics.js"></script>
-<script src="../src/easeljs/display/Shape.js"></script>
-<script src="../src/easeljs/display/Stage.js"></script>
-<script src="../src/easeljs/utils/Ticker.js"></script>
-<!-- End EaselJS Imports -->
-
-<script>
 var stage;
 function init() {
 	stage = new Stage(document.getElementById("testCanvas"));
@@ -111,5 +52,4 @@
 		<canvas id="testCanvas" width="980" height="580"></canvas>
 	</div>
 </body>
-</html>
->>>>>>> df6a1d71
+</html>