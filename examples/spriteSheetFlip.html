--- conflicted
+++ resolved
@@ -1,11 +1,10 @@
-<<<<<<< HEAD
 <!DOCTYPE html PUBLIC "-//W3C//DTD XHTML 1.0 Transitional//EN" "http://www.w3.org/TR/xhtml1/DTD/xhtml1-transitional.dtd">
 <html xmlns="http://www.w3.org/1999/xhtml">
 <head>
 <meta http-equiv="Content-Type" content="text/html; charset=UTF-8" />
 <title>EaselJS Example: Flipping a sprite sheet</title>
 
-<link href="styles.css" rel="stylesheet" type="text/css" />
+<link href="styles/styles.css" rel="stylesheet" type="text/css" />
 
 <!-- Import EaselJS Framework -->
 <script src="../src/easeljs/base.js"></script>
@@ -54,59 +53,4 @@
 	<img src="img/testSeq.png"><br/><br/><br/>
 	Generated sprite sheet:<br/>
 </body>
-</html>
-=======
-<!DOCTYPE html PUBLIC "-//W3C//DTD XHTML 1.0 Transitional//EN" "http://www.w3.org/TR/xhtml1/DTD/xhtml1-transitional.dtd">
-<html xmlns="http://www.w3.org/1999/xhtml">
-<head>
-<meta http-equiv="Content-Type" content="text/html; charset=UTF-8" />
-<title>EaselJS Example: Flipping a sprite sheet</title>
-
-<link href="styles/styles.css" rel="stylesheet" type="text/css" />
-
-<!-- Import EaselJS Framework -->
-<script src="../src/easeljs/display/SpriteSheet.js"></script>
-<script src="../src/easeljs/utils/SpriteSheetUtils.js"></script>
-<!-- End EaselJS Imports -->
-
-<script>
-var imgSeq = new Image();		//bmp of the sprite sheet
-var results;					//frame data to be displayed
-
-function init() {
-	//wait for the image to load
-	imgSeq.onload = handleImageLoad;
-	imgSeq.src = "img/testSeq.png";
-}
-
-function handleImageLoad() {
-	// create a new sprite sheet from the loaded image, and define the animation sequences in it.
-	// for example, {walkUpRight:[0,19]} defines an animation sequence called "walkUpRight" that
-	// will play back frames 0 to 19 inclusive.
-	var spriteSheet = new SpriteSheet(imgSeq, 64, 68, {walkUpRight:[0,19], walkDownRight:[20,40], walkRight:[41,59]});
-	
-	// generate a new sprite sheet based on the old one, but adding new flipped animation sequences.
-	// the second param defines what new sequences to create, and how to flip them. It uses the format:
-	// {nameOfFlippedSequence:["derivativeSequence", flipHorizontally, flipVertically, optionNameOfNextSequence]}
-	spriteSheet = SpriteSheetUtils.flip(spriteSheet, {walkUpLeft:["walkUpRight",true,false], walkDownLeft:["walkDownRight",true,false], walkLeft:["walkRight",true,false], upsideDown:["walkRight",false,true]});
-	
-	// add the newly created sprite sheet to the bottom of this document:
-	document.body.appendChild(spriteSheet.image);
-	results = SpriteSheetUtils.frameDataToString(spriteSheet.frameData);
-}
-
-</script>
-</head>
-	
-<body onload="init();" bgcolor="#FFFFFF">
-	<!-- allow for alert of frame data-->
-	<div class="description">
-	Tests using the <strong>SpriteSheetUtils.flip()</strong> method to extend a loaded sprite sheet with horizontally flipped frames. The top row of frames is from the original sprite sheet, the bottom is the generated frames. <a href="javascript:alert(results)">Click here</a> to view the resulting frameData.
-	</div>
-	<br/><br/>
-	Original sprite sheet:<br/>
-	<img src="img/testSeq.png"><br/><br/><br/>
-	Generated sprite sheet:<br/>
-</body>
-</html>
->>>>>>> df6a1d71
+</html>