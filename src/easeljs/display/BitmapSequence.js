/*
* BitmapSequence by Grant Skinner. Dec 5, 2010
* Visit http://easeljs.com/ for documentation, updates and examples.
*
*
* Copyright (c) 2010 Grant Skinner
*
* Permission is hereby granted, free of charge, to any person
* obtaining a copy of this software and associated documentation
* files (the "Software"), to deal in the Software without
* restriction, including without limitation the rights to use,
* copy, modify, merge, publish, distribute, sublicense, and/or sell
* copies of the Software, and to permit persons to whom the
* Software is furnished to do so, subject to the following
* conditions:
*
* The above copyright notice and this permission notice shall be
* included in all copies or substantial portions of the Software.
*
* THE SOFTWARE IS PROVIDED "AS IS", WITHOUT WARRANTY OF ANY KIND,
* EXPRESS OR IMPLIED, INCLUDING BUT NOT LIMITED TO THE WARRANTIES
* OF MERCHANTABILITY, FITNESS FOR A PARTICULAR PURPOSE AND
* NONINFRINGEMENT. IN NO EVENT SHALL THE AUTHORS OR COPYRIGHT
* HOLDERS BE LIABLE FOR ANY CLAIM, DAMAGES OR OTHER LIABILITY,
* WHETHER IN AN ACTION OF CONTRACT, TORT OR OTHERWISE, ARISING
* FROM, OUT OF OR IN CONNECTION WITH THE SOFTWARE OR THE USE OR
* OTHER DEALINGS IN THE SOFTWARE.
*/

/**
* The Easel Javascript library provides a retained graphics mode for canvas
* including a full, hierarchical display list, a core interaction model, and
* helper classes to make working with Canvas much easier.
* @module EaselJS
**/

goog.provide('BitmapSequence');

(function(window) {

/**
* Displays frames or sequences of frames from a sprite sheet image. A sprite sheet is a series of images
* (usually animation frames) combined into a single image on a regular grid. For example, an animation
* consisting of 8 100x100 images could be combined into a 400x200 sprite sheet (4 frames across by 2 high).
* You can display individual frames, play sequential frames as an animation, and even sequence animations
* together. See the SpriteSheet class for more information on setting up frames and animation.
* @class BitmapSequence
* @extends DisplayObject
* @constructor
* @param {SpriteSheet} spriteSheet The SpriteSheet instance to play back. This includes the source image, frame
* dimensions, and frame data. See SpriteSheet for more information.
**/
<<<<<<< HEAD
BitmapSequence = function(spriteSheet) {
  DisplayObject.call(this);
	this.spriteSheet = spriteSheet;
=======
var BitmapSequence = function(spriteSheet) {
  this.initialize(spriteSheet);
>>>>>>> 74363cf0
}
goog.inherits(BitmapSequence, DisplayObject);
var p = BitmapSequence.prototype;

// public properties:

	/**
	* Specifies a function to call whenever any sequence reaches its end.
	* @property callback
	* @type Function
	**/
	p.callback = null;

	/**
	* The frame that will be drawn on the next tick. This can also be set, but it will not update the current
	* sequence, so it may result in unexpected behavior if you are using frameData.
	* @property currentFrame
	* @type Number
	* @default -1
	**/
	p.currentFrame = -1;

	/**
	* Returns the currently playing sequence when using frameData. READ-ONLY.
	* @property currentSequence
	* @type String
	* @final
	**/
	p.currentSequence = null; // READ-ONLY

	/**
	* Returns the last frame of the currently playing sequence when using frameData. READ-ONLY.
	* @property currentEndFrame
	* @type Number
	* @final
	**/
	p.currentEndFrame = null; // READ-ONLY

	/**
	* Returns the first frame of the currently playing sequence when using frameData. READ-ONLY.
	* @property currentStartFrame
	* @type Number
	* @final
	**/
	p.currentStartFrame = null; // READ-ONLY

	/**
	* Returns the name of the next sequence that will be played, or null if it will stop playing after the
	* current sequence. READ-ONLY.
	* @property nextSequence
	* @type String
	* @final
	**/
	p.nextSequence = null;

	/**
	* Prevents the animation from advancing each tick automatically. For example, you could create a sprite
	* sheet of icons, set paused to true, and display the appropriate icon by setting currentFrame.
	* @property paused
	* @type Boolean
	* @default false
	**/
	p.paused = false;

	/**
	* The SpriteSheet instance to play back. This includes the source image, frame dimensions, and frame
	* data. See SpriteSheet for more information.
	* @property spriteSheet
	* @type SpriteSheet
	**/
	p.spriteSheet = null;

	/**
	* Whether or not the Bitmap should be draw to the canvas at whole pixel coordinates.
	* @property snapToPixel
	* @type Boolean
	* @default true
	**/
	p.snapToPixel = true;
<<<<<<< HEAD
	
=======

	/** Indicates how often the animation frame should move forwards. For example, a value of 1 will cause the playhead to
	 * move forwards every time tick is called whereas a value of 3 would cause it to advance every third time.
	 * @property advanceFrequency
	 * @type Number
	 * @default 1
	 */
	p.advanceFrequency = 1;

	/** When used in conjunction with an advanceFrequency greater than 1, this lets you offset which tick the playhead will
	 * advance on. For example, you could create two BitmapSequences, both with advanceFrequency set to 2, but one
	 * having advanceOffset set to 1. Both instances would advance every second tick, but they would advance on alternating
	 * ticks (effectively, one instance would advance on odd ticks, the other on even ticks).
	 * @property advanceOffset
	 * @type Number
	 * @default 0
	 */
	p.advanceOffset = 0;

// private properties:
		/**
	* @property _advanceCount
	* @protected
	* @type Number
	* @default 0
	**/
	p._advanceCount = 0;

// constructor:
	/**
	* @property DisplayObject_initialize
	* @type Function
	* @private
	**/
	p.DisplayObject_initialize = p.initialize;

	/**
	* Initialization method.
	* @method initialize
	* @protected
	*/
	p.initialize = function(spriteSheet) {
		this.DisplayObject_initialize();
		this.spriteSheet = spriteSheet;
	}

>>>>>>> 74363cf0
	/**
	* Returns true or false indicating whether the display object would be visible if drawn to a canvas.
	* This does not account for whether it would be visible within the boundaries of the stage.
	* NOTE: This method is mainly for internal use, though it may be useful for advanced uses.
	* @method isVisible
	* @return {Boolean} Boolean indicating whether the display object would be visible if drawn to a canvas
	**/
	p.isVisible = function() {
		var image = this.spriteSheet ? this.spriteSheet.image : null;
		return this.visible && this.alpha > 0 && this.scaleX != 0 && this.scaleY != 0 && image && this.currentFrame >= 0 && (image.complete || image.getContext);
	}

	/**
	* @property DisplayObject_draw
	* @type Function
	* @private
	**/
	p.DisplayObject_draw = p.draw;

	/**
	* Draws the display object into the specified context ignoring it's visible, alpha, shadow, and transform.
	* Returns true if the draw was handled (useful for overriding functionality).
	* NOTE: This method is mainly for internal use, though it may be useful for advanced uses.
	* @method draw
	* @param {CanvasRenderingContext2D} ctx The canvas 2D context object to draw into.
	* @param {Boolean} ignoreCache Indicates whether the draw operation should ignore any current cache.
	* For example, used for drawing the cache (to prevent it from simply drawing an existing cache back
	* into itself).
	**/
	p.draw = function(ctx, ignoreCache) {
		if (this.DisplayObject_draw(ctx, ignoreCache)) { return true; }

		var image = this.spriteSheet.image;
		var frameWidth = this.spriteSheet.frameWidth;
		var frameHeight = this.spriteSheet.frameHeight;
		var cols = image.width/frameWidth|0;
		var rows = image.height/frameHeight|0;

		if (this.currentEndFrame != null) {
			// use sequencing.
			if (this.currentFrame > this.currentEndFrame) {
				if (this.nextSequence) {
					this._goto(this.nextSequence);
				} else {
					this.paused = true;
					this.currentFrame = this.currentEndFrame;
				}
				if (this.callback) { this.callback(this); }
			}
		} else {
			// use simple mode.
			var ttlFrames = this.spriteSheet.totalFrames || cols*rows;
			if (this.currentFrame >= ttlFrames) {
				if (this.spriteSheet.loop) { this.currentFrame = 0; }
				else {
					this.currentFrame = ttlFrames-1;
					this.paused = true;
				}
				if (this.callback) { this.callback(this); }
			}
		}
		if (this.currentFrame >= 0) {
			var col = this.currentFrame%cols;
			var row = this.currentFrame/cols|0;
			ctx.drawImage(image, frameWidth*col, frameHeight*row, frameWidth, frameHeight, 0, 0, frameWidth, frameHeight);
		}
		return true;
	}

	//Note, the doc sections below document using the specified APIs (from DisplayObject)  from
	//Bitmap. This is why they have no method implementations.

	/**
	* Because the content of a Bitmap is already in a simple format, cache is unnecessary for Bitmap instances.
	* You should not cache Bitmap instances as it can degrade performance.
	* @method cache
	**/

	/**
	* Because the content of a Bitmap is already in a simple format, cache is unnecessary for Bitmap instances.
	* You should not cache Bitmap instances as it can degrade performance.
	* @method updateCache
	**/

	/**
	* Because the content of a Bitmap is already in a simple format, cache is unnecessary for Bitmap instances.
	* You should not cache Bitmap instances as it can degrade performance.
	* @method uncache
	**/

	/**
	* Sets paused to false and plays the specified sequence name, named frame, or frame number.
	* @method gotoAndPlay
	* @param {String|Number} frameOrSequence The frame number or sequence that the playhead should move to
	* and begin playing.
	**/
	p.gotoAndPlay = function(frameOrSequence) {
		this.paused = false;
		this._goto(frameOrSequence);
	}

	/**
	* Sets paused to true and seeks to the specified sequence name, named frame, or frame number.
	* @method gotoAndStop
	* @param {String|Number} frameOrSequence The frame number or sequence that the playhead should move to
	* and stop.
	**/
	p.gotoAndStop = function(frameOrSequence) {
		this.paused = true;
		this._goto(frameOrSequence);
	}

	/**
	* Advances the playhead. This occurs automatically each tick by default.
	* @method advance
	*/
	p.advance = function() {
		this.currentFrame++;
	}

	/**
	* Returns a clone of the Point instance.
	* @method clone
	* @return {Point} a clone of the Point instance.
	**/
	p.clone = function() {
		var o = new BitmapSequence(this.spriteSheet);
		this.cloneProps(o);
		return o;
	}

	/**
	* Returns a string representation of this object.
	* @method toString
	* @return {String} a string representation of the instance.
	**/
	p.toString = function() {
		return "[BitmapSequence (name="+  this.name +")]";
	}

// private methods:
	/**
	* Advances the currentFrame if paused is not true. This is called automatically when the Stage ticks.
	* @protected
	* @method _tick
	**/
	p._tick = function() {
		if (this.currentFrame == -1 && this.spriteSheet.frameData) {
			// sequence data is set, but we haven't actually played a sequence yet:
			this.paused = true;
		}
		if (this.paused || ((++this._advanceCount)+this.advanceOffset)%this.advanceFrequency != 0) { return; }
		this.currentFrame++;
	}

	/**
	* @property DisplayObject_cloneProps
	* @private
	* @type Function
	**/
	p.DisplayObject_cloneProps = p.cloneProps;

	/**
	* @method cloneProps
	* @param {DisplayText} o
	* @protected
	**/
	p.cloneProps = function(o) {
		this.DisplayObject_cloneProps(o);
		o.callback = this.callback;
		o.currentFrame = this.currentFrame;
		o.currentStartFrame = this.currentStartFrame;
		o.currentEndFrame = this.currentEndFrame;
		o.currentSequence = this.currentSequence;
		o.nextSequence = this.nextSequence;
		o.paused = this.paused;
		o.frameData = this.frameData;
	}

	/**
	* Moves the playhead to the specified frame number of sequence.
	* @method _goto
	* @param {String|Number} frameOrSequence The frame number of sequence that the playhead should move to.
	* @protected
	**/
	p._goto = function(frameOrSequence) {
		if (isNaN(frameOrSequence)) {
			if (frameOrSequence == this.currentSequence) {
				this.currentFrame = this.currentStartFrame;
				return;
			}
			var data = this.spriteSheet.frameData[frameOrSequence];
			if (data instanceof Array) {
				this.currentFrame = this.currentStartFrame = data[0];
				this.currentSequence = frameOrSequence;
				this.currentEndFrame = data[1];
				if (this.currentEndFrame == null) { this.currentEndFrame = this.currentStartFrame; }
				if (this.currentEndFrame == null) { this.currentEndFrame = this.currentFrame; }
				this.nextSequence = data[2];
				if (this.nextSequence == null) { this.nextSequence = this.currentSequence; }
				else if (this.nextSequence == false) { this.nextSequence = null; }
			} else {
				this.currentSequence = this.nextSequence = null;
				this.currentEndFrame = this.currentFrame = this.currentStartFrame = data;
			}
		} else {
			this.currentSequence = this.nextSequence = this.currentEndFrame = null;
			this.currentStartFrame = 0;
			this.currentFrame = frameOrSequence;
		}
	}

window.BitmapSequence = BitmapSequence;
}(window));<|MERGE_RESOLUTION|>--- conflicted
+++ resolved
@@ -50,14 +50,9 @@
 * @param {SpriteSheet} spriteSheet The SpriteSheet instance to play back. This includes the source image, frame
 * dimensions, and frame data. See SpriteSheet for more information.
 **/
-<<<<<<< HEAD
 BitmapSequence = function(spriteSheet) {
   DisplayObject.call(this);
 	this.spriteSheet = spriteSheet;
-=======
-var BitmapSequence = function(spriteSheet) {
-  this.initialize(spriteSheet);
->>>>>>> 74363cf0
 }
 goog.inherits(BitmapSequence, DisplayObject);
 var p = BitmapSequence.prototype;
@@ -137,9 +132,6 @@
 	* @default true
 	**/
 	p.snapToPixel = true;
-<<<<<<< HEAD
-	
-=======
 
 	/** Indicates how often the animation frame should move forwards. For example, a value of 1 will cause the playhead to
 	 * move forwards every time tick is called whereas a value of 3 would cause it to advance every third time.
@@ -168,25 +160,6 @@
 	**/
 	p._advanceCount = 0;
 
-// constructor:
-	/**
-	* @property DisplayObject_initialize
-	* @type Function
-	* @private
-	**/
-	p.DisplayObject_initialize = p.initialize;
-
-	/**
-	* Initialization method.
-	* @method initialize
-	* @protected
-	*/
-	p.initialize = function(spriteSheet) {
-		this.DisplayObject_initialize();
-		this.spriteSheet = spriteSheet;
-	}
-
->>>>>>> 74363cf0
 	/**
 	* Returns true or false indicating whether the display object would be visible if drawn to a canvas.
 	* This does not account for whether it would be visible within the boundaries of the stage.
