--- conflicted
+++ resolved
@@ -50,14 +50,9 @@
 * @class DisplayObject
 * @constructor
 **/
-<<<<<<< HEAD
 DisplayObject = function() {
 	this.id = UID.get();
-	this.children = [];
-=======
-var DisplayObject = function() {
-  this.initialize();
->>>>>>> 74363cf0
+	this._matrix = new Matrix2D();
 }
 
 	/**
@@ -94,13 +89,8 @@
 	* @type Number
 	* @default 1
 	**/
-<<<<<<< HEAD
 	DisplayObject.prototype.alpha = 1;
 	
-=======
-	p.alpha = 1;
-
->>>>>>> 74363cf0
 	/**
 	* If a cache is active, this returns the canvas that holds the cached version of this display object. See cache()
 	* for more information. READ-ONLY.
@@ -108,26 +98,16 @@
 	* @type HTMLCanvasElement
 	* @default null
 	**/
-<<<<<<< HEAD
 	DisplayObject.prototype.cacheCanvas = null;
 	
-=======
-	p.cacheCanvas = null;
-
->>>>>>> 74363cf0
 	/**
 	* Unique ID for this display object. Makes display objects easier for some uses.
 	* @property id
 	* @type Number
 	* @default -1
 	**/
-<<<<<<< HEAD
 	DisplayObject.prototype.id = -1;
 	
-=======
-	p.id = -1;
-
->>>>>>> 74363cf0
 	/**
 	* Indicates whether to include this object when running Stage.getObjectsUnderPoint(). Setting this to true for
 	* Sprites will cause the Sprite to be returned (not its children) regardless of whether it's mouseChildren property
@@ -136,26 +116,16 @@
 	* @type Boolean
 	* @default true
 	**/
-<<<<<<< HEAD
 	DisplayObject.prototype.mouseEnabled = true;
 	
-=======
-	p.mouseEnabled = true;
-
->>>>>>> 74363cf0
 	/**
 	* An optional name for this display object. Included in toString(). Useful for debugging.
 	* @property name
 	* @type String
 	* @default null
 	**/
-<<<<<<< HEAD
 	DisplayObject.prototype.name = null;
 	
-=======
-	p.name = null;
-
->>>>>>> 74363cf0
 	/**
 	* A reference to the Sprite or Stage object that contains this display object, or null if it has not been added to
 	* one. READ-ONLY.
@@ -164,13 +134,8 @@
 	* @type DisplayObject
 	* @default null
 	**/
-<<<<<<< HEAD
 	DisplayObject.prototype.parent = null;
 	
-=======
-	p.parent = null;
-
->>>>>>> 74363cf0
 	/**
 	* The x offset for this display object's registration point. For example, to make a 100x100px Bitmap rotate around
 	* it's center, you would set regX and regY to 50.
@@ -178,13 +143,8 @@
 	* @type Number
 	* @default 0
 	**/
-<<<<<<< HEAD
 	DisplayObject.prototype.regX = 0;
 	
-=======
-	p.regX = 0;
-
->>>>>>> 74363cf0
 	/**
 	* The y offset for this display object's registration point. For example, to make a 100x100px Bitmap rotate around
 	* it's center, you would set regX and regY to 50.
@@ -192,26 +152,16 @@
 	* @type Number
 	* @default 0
 	**/
-<<<<<<< HEAD
 	DisplayObject.prototype.regY = 0;
 	
-=======
-	p.regY = 0;
-
->>>>>>> 74363cf0
 	/**
 	* The rotation in degrees for this display object.
 	* @property rotation
 	* @type Number
 	* @default 0
 	**/
-<<<<<<< HEAD
 	DisplayObject.prototype.rotation = 0;
 	
-=======
-	p.rotation = 0;
-
->>>>>>> 74363cf0
 	/**
 	* The factor to stretch this display object horizontally. For example, setting scaleX to 2 will stretch the display
 	* object to twice it's nominal width.
@@ -219,13 +169,8 @@
 	* @type Number
 	* @default 1
 	**/
-<<<<<<< HEAD
 	DisplayObject.prototype.scaleX = 1;
 	
-=======
-	p.scaleX = 1;
-
->>>>>>> 74363cf0
 	/**
 	* The factor to stretch this display object vertically. For example, setting scaleY to 0.5 will stretch the display
 	* object to half it's nominal height.
@@ -233,39 +178,24 @@
 	* @type Number
 	* @default 1
 	**/
-<<<<<<< HEAD
 	DisplayObject.prototype.scaleY = 1;
 	
-=======
-	p.scaleY = 1;
-
->>>>>>> 74363cf0
 	/**
 	* The factor to skew this display object horizontally.
 	* @property skewX
 	* @type Number
 	* @default 0
 	**/
-<<<<<<< HEAD
 	DisplayObject.prototype.skewX = 0;
 	
-=======
-	p.skewX = 0;
-
->>>>>>> 74363cf0
 	/**
 	* The factor to skew this display object vertically.
 	* @property skewY
 	* @type Number
 	* @default 0
 	**/
-<<<<<<< HEAD
 	DisplayObject.prototype.skewY = 0;
 	
-=======
-	p.skewY = 0;
-
->>>>>>> 74363cf0
 	/**
 	* A shadow object that defines the shadow to render on this display object. Set to null to remove a shadow. If
 	* null, this property is inherited from the parent container.
@@ -273,13 +203,8 @@
 	* @type Shadow
 	* @default null
 	**/
-<<<<<<< HEAD
 	DisplayObject.prototype.shadow = null;
 	
-=======
-	p.shadow = null;
-
->>>>>>> 74363cf0
 	/**
 	* Indicates whether this display object should be rendered to the canvas and included when running
 	* Stage.getObjectsUnderPoint().
@@ -287,38 +212,23 @@
 	* @type Boolean
 	* @default true
 	**/
-<<<<<<< HEAD
 	DisplayObject.prototype.visible = true;
 	
-=======
-	p.visible = true;
-
->>>>>>> 74363cf0
 	/**
 	* The x (horizontal) position of the display object, relative to its parent.
 	* @property x
 	* @type Number
 	* @default 0
 	**/
-<<<<<<< HEAD
 	DisplayObject.prototype.x = 0;
 	
-=======
-	p.x = 0;
-
->>>>>>> 74363cf0
 	/** The y (vertical) position of the display object, relative to its parent.
 	* @property y
 	* @type Number
 	* @default 0
 	**/
-<<<<<<< HEAD
 	DisplayObject.prototype.y = 0;
 	
-=======
-	p.y = 0;
-
->>>>>>> 74363cf0
 	/**
 	* The composite operation indicates how the pixels of this display object will be composited with the elements
 	* behind it. If null, this property is inherited from the parent container. For more information, read the
@@ -328,13 +238,8 @@
 	* @type String
 	* @default null
 	**/
-<<<<<<< HEAD
 	DisplayObject.prototype.compositeOperation = null;
 	
-=======
-	p.compositeOperation = null;
-
->>>>>>> 74363cf0
 	/**
 	* Indicates whether the display object should have it's x & y position rounded prior to drawing it to stage.
 	* This only applies if the enclosing stage has snapPixelsEnabled set to true, and the display object's composite
@@ -344,38 +249,21 @@
 	* @type Boolean
 	* @default false
 	**/
-<<<<<<< HEAD
 	DisplayObject.prototype.snapToPixel = false;
 	
-	/**
-	* The onPress callback is called when the user presses down on their mouse over this display object. The handler 
-	* is passed a single param containing the corresponding EaselMouseEvent instance. You can subscribe to the onMouseMove
-	* and onMouseUp callbacks of the event object to receive these events until the user releases the mouse button. 
-=======
-	p.snapToPixel = false;
-
 	/**
 	* The onPress callback is called when the user presses down on their mouse over this display object. The handler
 	* is passed a single param containing the corresponding MouseEvent instance. You can subscribe to the onMouseMove
 	* and onMouseUp callbacks of the event object to receive these events until the user releases the mouse button.
->>>>>>> 74363cf0
 	* If an onPress handler is set on a container, it will receive the event if any of its children are clicked.
 	* @event onPress
 	* @param {EaselMouseEvent} event EaselMouseEvent with information about the event.
 	**/
-<<<<<<< HEAD
 	DisplayObject.prototype.onPress = null;
 	
 	/**
 	* The onClick callback is called when the user presses down on and then releases the mouse button over this 
 	* display object. The handler is passed a single param containing the corresponding EaselMouseEvent instance. If an 
-=======
-	p.onPress = null;
-
-	/**
-	* The onClick callback is called when the user presses down on and then releases the mouse button over this
-	* display object. The handler is passed a single param containing the corresponding MouseEvent instance. If an
->>>>>>> 74363cf0
 	* onClick handler is set on a container, it will receive the event if any of its children are clicked.
 	* @event onClick
 	* @param {EaselMouseEvent} event EaselMouseEvent with information about the event.
@@ -389,34 +277,21 @@
 	* @event onDoubleClick
 	* @param {MouseEvent} event MouseEvent with information about the event.
 	**/
-<<<<<<< HEAD
 	DisplayObject.prototype.onDoubleClick = null;
 	
-	/**
-	* The onMouseOver callback is called when the user rolls over the display object. You must enable this event using 
-	* stage.enableMouseOver(). The handler is passed a single param containing the corresponding EaselMouseEvent instance.
-=======
-	p.onDoubleClick = null;
-
 	/**
 	* The onMouseOver callback is called when the user rolls over the display object. You must enable this event using
 	* stage.enableMouseOver(). The handler is passed a single param containing the corresponding MouseEvent instance.
->>>>>>> 74363cf0
 	* @event onMouseOver
-	* @param {EaselMouseEvent} event EaselMouseEvent with information about the event.
-	**/
-<<<<<<< HEAD
+	* @param {MouseEvent} event MouseEvent with information about the event.
+	**/
 	DisplayObject.prototype.onMouseOver = null;
 	
-=======
-	p.onMouseOver = null;
-
->>>>>>> 74363cf0
 	/**
 	* The onMouseOut callback is called when the user rolls off of the display object. You must enable this event using
-	* stage.enableMouseOver(). The handler is passed a single param containing the corresponding EaselMouseEvent instance.
+	* stage.enableMouseOver(). The handler is passed a single param containing the corresponding MouseEvent instance.
 	* @event onMouseOut
-	* @param {EaselMouseEvent} event EaselMouseEvent with information about the event.
+	* @param {MouseEvent} event MouseEvent with information about the event.
 	**/
 	DisplayObject.prototype.onMouseOut = null;
 
@@ -425,7 +300,7 @@
 	* This occurs immediately before the rendering (draw) pass.
 	* @event tick
 	**/
-	p.tick = null;
+	DisplayObject.prototype.tick = null;
 
 	/**
 	* An array of Filter objects to apply to this display object. Filters are only applied / updated when cache() or
@@ -434,13 +309,8 @@
 	* @type Array[Filter]
 	* @default null
 	**/
-<<<<<<< HEAD
 	DisplayObject.prototype.filters = null;
 	
-=======
-	p.filters = null;
-
->>>>>>> 74363cf0
 // private properties:
 
 	/**
@@ -449,109 +319,27 @@
 	* @type Number
 	* @default 0
 	**/
-<<<<<<< HEAD
 	DisplayObject.prototype._cacheOffsetX = 0;
 	
-=======
-	p._cacheOffsetX = 0;
-
->>>>>>> 74363cf0
 	/**
 	* @property _cacheOffsetY
 	* @protected
 	* @type Number
 	* @default 0
 	**/
-<<<<<<< HEAD
 	DisplayObject.prototype._cacheOffsetY = 0;
 	
-	/**
-	* @property _cacheDraw
-	* @protected
-	* @type Boolean
-	* @default false
-	**/
-	DisplayObject.prototype._cacheDraw = false;
-	
-	/**
-	* @property _activeContext
-	* @protected
-	* @type CanvasRenderingContext2D
-	* @default null
-	**/
-	DisplayObject.prototype._activeContext = null;
-	
-	/**
-	* @property _restoreContext
-	* @protected
-	* @type Boolean
-	* @default false
-	**/
-	DisplayObject.prototype._restoreContext = false;
-	
-	/**
-	* @property _revertShadow
-	* @protected
-	* @type Boolean
-	* @default false
-	**/
-	DisplayObject.prototype._revertShadow = false;
-	
-	/**
-	* @property _revertX
-	* @protected
-	* @type Number
-	* @default 0
-	**/
-	DisplayObject.prototype._revertX = 0;
-	
-	/**
-	* @property _revertY
-	* @protected
-	* @type Number
-	* @default 0
-	**/
-	DisplayObject.prototype._revertY = 0;
-	
-=======
-	p._cacheOffsetY = 0;
-
->>>>>>> 74363cf0
 	/**
 	* @property _matrix
 	* @protected
 	* @type Matrix2D
 	* @default 1
 	**/
-<<<<<<< HEAD
-	DisplayObject.prototype._revertAlpha = 1;
-
-	// TODO: Doc.
-	DisplayObject.prototype._minX = NaN;
-	DisplayObject.prototype._minY = NaN;
-	DisplayObject.prototype._maxX = NaN;
-	DisplayObject.prototype._maxY = NaN;
-	
+	DisplayObject.prototype._matrix = null;
+
 // constructor:
 	// separated so it can be easily addressed in subclasses:
 
-=======
-	p._matrix = null;
-
-// constructor:
-	// separated so it can be easily addressed in subclasses:
-
-	/**
-	* Initialization method.
-	* @method initialize
-	* @protected
-	*/
-	p.initialize = function() {
-		this.id = UID.get();
-		this._matrix = new Matrix2D();
-	}
-
->>>>>>> 74363cf0
 // public methods:
 	/**
 	* Returns true or false indicating whether the display object would be visible if drawn to a canvas.
@@ -637,24 +425,6 @@
 		this.cacheCanvas = null;
 		this._cacheOffsetX = this._cacheOffsetY = 0;
 	}
-<<<<<<< HEAD
-=======
-
-	/**
-	* Returns the stage that this display object will be rendered on, or null if it has not been added to one.
-	* @method getStage
-	* @return {Stage} The Stage instance that the display object is a descendent of. null if the DisplayObject has not
-	* been added to a Stage.
-	**/
-	p.getStage = function() {
-		var o = this;
-		while (o.parent) {
-			o = o.parent;
-		}
-		if (o instanceof Stage) { return o; }
-		return null;
-	}
->>>>>>> 74363cf0
 
 	/**
 	* Transforms the specified x and y position from the coordinate space of the display object
@@ -667,13 +437,8 @@
 	* @return {Point} A Point instance with x and y properties correlating to the transformed coordinates
 	* on the stage.
 	**/
-<<<<<<< HEAD
 	DisplayObject.prototype.localToGlobal = function(x, y) {
-		var mtx = this.getConcatenatedMatrix();
-=======
-	p.localToGlobal = function(x, y) {
 		var mtx = this.getConcatenatedMatrix(this._matrix);
->>>>>>> 74363cf0
 		if (mtx == null) { return null; }
 		mtx.append(1, 0, 0, 1, x, y);
 		return new Point(mtx.tx, mtx.ty);
@@ -690,13 +455,8 @@
 	* @return {Point} A Point instance with x and y properties correlating to the transformed position in the
 	* display object's coordinate space.
 	**/
-<<<<<<< HEAD
 	DisplayObject.prototype.globalToLocal = function(x, y) {
-		var mtx = this.getConcatenatedMatrix();
-=======
-	p.globalToLocal = function(x, y) {
 		var mtx = this.getConcatenatedMatrix(this._matrix);
->>>>>>> 74363cf0
 		if (mtx == null) { return null; }
 		mtx.invert();
 		mtx.append(1, 0, 0, 1, x, y);
@@ -794,18 +554,6 @@
 		return hit;
 	}
 
-<<<<<<< HEAD
-	// TODO: Doc.
-	DisplayObject.prototype.getBounds = function() {
-		if (this._cacheCanvas) {
-			return new Rectangle(-this._cacheOffsetX, -this._cacheOffsetY, this.cacheCanvas.width, this.cacheCanvas.height);
-		} else {
-			return this._calculateBounds();
-		}
-	}
-	
-=======
->>>>>>> 74363cf0
 	/**
 	* Returns a clone of this DisplayObject. Some properties that are specific to this instance's current context are
 	* reverted to their defaults (for example .parent).
@@ -899,18 +647,4 @@
 		for (var i=0; i<l; i++) {
 			this.filters[i].applyFilter(ctx, 0, 0, w, h);
 		}
-	}
-
-<<<<<<< HEAD
-	/**
-	* @method _calculateBounds
-	* @protected
-	* @return {Rectangle}
-	**/
-	DisplayObject.prototype._calculateBounds = function() {
-		return new Rectangle(0,0,0,0);
-	}
-=======
-window.DisplayObject = DisplayObject;
-}(window));
->>>>>>> 74363cf0
+	}