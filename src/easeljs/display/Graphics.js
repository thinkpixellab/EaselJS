--- conflicted
+++ resolved
@@ -86,7 +86,6 @@
 * @for Graphics
 **/
 Graphics = function(instructions) {
-	this._boundsQueue = [];
 	this.clear();
 	this._ctx = Graphics._ctx;
 	with (this) { eval(instructions); }
@@ -268,21 +267,6 @@
 	p._boundsQueue = null; // defers expensive bounds operations until getBounds is called.
 	p._x = 0; // current "pen" location
 	p._y = 0; // TODO: implement in all methods.
-<<<<<<< HEAD
-=======
-	
-	/** 
-	* Initialization method.
-	* @method initialize
-	* @protected
-	* @param {String} instructions
-	**/
-	p.initialize = function(instructions) {
-		this.clear();
-		this._ctx = Graphics._ctx;
-		with (this) { eval(instructions); }
-	}
->>>>>>> d66e49b0
 	
 	/**
 	* Draws the display object into the specified context ignoring it's visible, alpha, shadow, and transform.
@@ -1102,10 +1086,6 @@
 		}
 	}
 
-<<<<<<< HEAD
-	p._bezierCurveBounds = function(x1, x2, cp1x, cp1y, cp2x, cp2y, y1, y2) {
-		// TODO: need to track and pass in the old X/Y.
-=======
 		/**
 	* @method _bezierCurveToBounds
 	* @protected
@@ -1114,7 +1094,6 @@
 		this._extendBounds(x1, y1);
 		this._extendBounds(x2, y2);
 		// TODO: implement.
->>>>>>> d66e49b0
 	}
 
 window.Graphics = Graphics;
