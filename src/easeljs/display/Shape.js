/*
* Shape by Grant Skinner. Dec 5, 2010
* Visit http://easeljs.com/ for documentation, updates and examples.
*
*
* Copyright (c) 2010 Grant Skinner
* 
* Permission is hereby granted, free of charge, to any person
* obtaining a copy of this software and associated documentation
* files (the "Software"), to deal in the Software without
* restriction, including without limitation the rights to use,
* copy, modify, merge, publish, distribute, sublicense, and/or sell
* copies of the Software, and to permit persons to whom the
* Software is furnished to do so, subject to the following
* conditions:
* 
* The above copyright notice and this permission notice shall be
* included in all copies or substantial portions of the Software.
* 
* THE SOFTWARE IS PROVIDED "AS IS", WITHOUT WARRANTY OF ANY KIND,
* EXPRESS OR IMPLIED, INCLUDING BUT NOT LIMITED TO THE WARRANTIES
* OF MERCHANTABILITY, FITNESS FOR A PARTICULAR PURPOSE AND
* NONINFRINGEMENT. IN NO EVENT SHALL THE AUTHORS OR COPYRIGHT
* HOLDERS BE LIABLE FOR ANY CLAIM, DAMAGES OR OTHER LIABILITY,
* WHETHER IN AN ACTION OF CONTRACT, TORT OR OTHERWISE, ARISING
* FROM, OUT OF OR IN CONNECTION WITH THE SOFTWARE OR THE USE OR
* OTHER DEALINGS IN THE SOFTWARE.
*/

/**
* The Easel Javascript library provides a retained graphics mode for canvas 
* including a full, hierarchical display list, a core interaction model, and 
* helper classes to make working with Canvas much easier.
* @module EaselJS
**/

goog.provide('Shape');

goog.require('DisplayObject');
goog.require('Graphics');

(function(window) {

/**
* A Shape allows you to display vector art in the display list. It composites a Graphics instance which exposes all of the vector
* drawing methods. The Graphics instance can be shared between multiple Shape instances to display the same vector graphics with different
* positions or transforms. If the vector art will not change between draws, you may want to use the cache() method to reduce the rendering cost.
* @class Shape
* @extends DisplayObject
* @param {Graphics} graphics Optional. The graphics instance to display. If null, a new Graphics instance will be created.
**/
<<<<<<< HEAD
Shape = function(graphics) {
  DisplayObject.call(this, graphics);
	this.graphics = graphics ? graphics : new Graphics();
=======
var Shape = function(graphics) {
  this.initialize(graphics);
>>>>>>> 74363cf0
}
goog.inherits(Shape, DisplayObject);
p = Shape.prototype;

// public properties:
	/**
	* The graphics instance to display.
	* @property graphics
	* @type Graphics
	**/
	p.graphics = null;
	
	/**
	* Returns true or false indicating whether the Shape would be visible if drawn to a canvas.
	* This does not account for whether it would be visible within the boundaries of the stage.
	* NOTE: This method is mainly for internal use, though it may be useful for advanced uses.
	* @method isVisible
	* @return {Boolean} Boolean indicating whether the Shape would be visible if drawn to a canvas
	**/
	p.isVisible = function() {
		return this.visible && this.alpha > 0 && this.scaleX != 0 && this.scaleY != 0 && this.graphics;
	}

	/**
	* @property DisplayObject_draw
	* @private
	* @type Function
	**/
	p.DisplayObject_draw = p.draw;
	
	/**
	* Draws the Shape into the specified context ignoring it's visible, alpha, shadow, and transform.
	* Returns true if the draw was handled (useful for overriding functionality).
	* NOTE: This method is mainly for internal use, though it may be useful for advanced uses.
	* @method draw
	* @param {CanvasRenderingContext2D} ctx The canvas 2D context object to draw into.
	* @param {Boolean} ignoreCache Indicates whether the draw operation should ignore any current cache. 
	* For example, used for drawing the cache (to prevent it from simply drawing an existing cache back
	* into itself).
	**/
	p.draw = function(ctx, ignoreCache) {
		if (this.DisplayObject_draw(ctx, ignoreCache)) { return true; }
		this.graphics.draw(ctx);
		return true;
	}
	
	/**
	* Returns a clone of this Shape. Some properties that are specific to this instance's current context are reverted to 
	* their defaults (for example .parent).
	* @method clone
	* @param {Boolean} recursive If true, this Shape's Graphics instance will also be cloned. If false, the Graphics instance 
	* will be shared with the new Shape.
	**/
	p.clone = function(recursive) {
		var o = new Shape((recursive && this.graphics) ? this.graphics.clone() : this.graphics);
		this.cloneProps(o);
		return o;
	}
		
	/**
	* Returns a string representation of this object.
	* @method toString
	* @return {String} a string representation of the instance.
	**/
	p.toString = function() {
		return "[Shape (name="+  this.name +")]";
	}

window.Shape = Shape;
}(window));<|MERGE_RESOLUTION|>--- conflicted
+++ resolved
@@ -49,14 +49,9 @@
 * @extends DisplayObject
 * @param {Graphics} graphics Optional. The graphics instance to display. If null, a new Graphics instance will be created.
 **/
-<<<<<<< HEAD
 Shape = function(graphics) {
   DisplayObject.call(this, graphics);
 	this.graphics = graphics ? graphics : new Graphics();
-=======
-var Shape = function(graphics) {
-  this.initialize(graphics);
->>>>>>> 74363cf0
 }
 goog.inherits(Shape, DisplayObject);
 p = Shape.prototype;
