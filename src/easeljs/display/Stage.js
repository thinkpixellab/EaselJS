--- conflicted
+++ resolved
@@ -50,27 +50,29 @@
 * @param {Boolean} useTouch Whether the interaction model should leverage touch support. If touch support is enabled, Stage will listen for TouchEvents, and not
 * MouseEvents for its interaction model. Default value is false..
 **/
-<<<<<<< HEAD
-Stage = function(canvas) {
+Stage = function(canvas, useTouch) {
   Container.call(this, canvas);
 	this.canvas = canvas;
 	this.mouseChildren = true;
-
+	
 	var o = this;
-	if (window.addEventListener) {
-		window.addEventListener("mouseup", function(e) { o._handleMouseUp(e); }, false);
-		window.addEventListener("mousemove", function(e) { o._handleMouseMove(e); }, false);
-		window.addEventListener("dblclick", function(e) { o._handleDoubleClick(e); }, false);
-	} else if (document.addEventListener) {
-		document.addEventListener("mouseup", function(e) { o._handleMouseUp(e); }, false);
-		document.addEventListener("mousemove", function(e) { o._handleMouseMove(e); }, false);
-		document.addEventListener("dblclick", function(e) { o._handleDoubleClick(e); }, false);
-	}
-	canvas.addEventListener("mousedown", function(e) { o._handleMouseDown(e); }, false);
-=======
-Stage = function(canvas, useTouch) {
-  this.initialize(canvas, useTouch);
->>>>>>> df6a1d71
+	if(!useTouch)
+	{
+		if (window.addEventListener) {
+			window.addEventListener("mouseup", function(e) { o._handleMouseUp(e); }, false);
+			window.addEventListener("mousemove", function(e) { o._handleMouseMove(e); }, false);
+			window.addEventListener("dblclick", function(e) { o._handleDoubleClick(e); }, false);
+		} else if (document.addEventListener) {
+			document.addEventListener("mouseup", function(e) { o._handleMouseUp(e); }, false);
+			document.addEventListener("mousemove", function(e) { o._handleMouseMove(e); }, false);
+			document.addEventListener("dblclick", function(e) { o._handleDoubleClick(e); }, false);
+		}
+		canvas.addEventListener("mousedown", function(e) { o._handleMouseDown(e); }, false);
+	}
+	else {
+		canvas.addEventListener("touchstart", function(e) { o._handleTouchStart(e); }, false);
+		document.addEventListener("touchend", function(e) { o._handleTouchEnd(e); }, false);
+	}
 }
 goog.inherits(Stage, Container);
 var p = Stage.prototype;
@@ -207,48 +209,6 @@
 	**/
 	p._mouseOverTarget = null;
 	
-<<<<<<< HEAD
-=======
-// constructor:
-	/**
-	* @property DisplayObject_initialize
-	* @type Function
-	* @private
-	**/
-	p.Container_initialize = p.initialize;
-	
-	/** 
-	* Initialization method.
-	* @method initialize
-	* param {HTMLCanvasElement} canvas
-	* @protected
-	**/
-	p.initialize = function(canvas, useTouch) {
-		this.Container_initialize();
-		this.canvas = canvas;
-		this.mouseChildren = true;
-		
-		var o = this;
-		if(!useTouch)
-		{
-			if (window.addEventListener) {
-				window.addEventListener("mouseup", function(e) { o._handleMouseUp(e); }, false);
-				window.addEventListener("mousemove", function(e) { o._handleMouseMove(e); }, false);
-				window.addEventListener("dblclick", function(e) { o._handleDoubleClick(e); }, false);
-			} else if (document.addEventListener) {
-				document.addEventListener("mouseup", function(e) { o._handleMouseUp(e); }, false);
-				document.addEventListener("mousemove", function(e) { o._handleMouseMove(e); }, false);
-				document.addEventListener("dblclick", function(e) { o._handleDoubleClick(e); }, false);
-			}
-			canvas.addEventListener("mousedown", function(e) { o._handleMouseDown(e); }, false);
-		}
-		else {
-			canvas.addEventListener("touchstart", function(e) { o._handleTouchStart(e); }, false);
-			document.addEventListener("touchend", function(e) { o._handleTouchEnd(e); }, false);
-		}
-	}
-		
->>>>>>> df6a1d71
 // public methods:
 
 	/**
