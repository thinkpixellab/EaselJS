--- conflicted
+++ resolved
@@ -43,7 +43,6 @@
 * @param {Number} blurY
 * @param {Number} quality
 **/
-<<<<<<< HEAD
 BoxBlurFilter = function( blurX, blurY, quality ) {
   Filter.call(this);
 	if ( isNaN(blurX) || blurX < 0 ) blurX = 0;
@@ -52,10 +51,6 @@
 	this.blurY = blurY | 0;
 	if ( isNaN(quality) || quality < 1  ) quality = 1;
 	this.quality = quality | 0;
-=======
-var BoxBlurFilter = function( blurX, blurY, quality ) {
-  this.initialize( blurX, blurY, quality );
->>>>>>> 74363cf0
 }
 goog.inherits(BoxBlurFilter, Filter);
 var p = BoxBlurFilter.prototype;
