/*
* Filter by Grant Skinner. Mar 7, 2011
* Visit http://easeljs.com/ for documentation, updates and examples.
*
*
* Copyright (c) 2010 Grant Skinner
* 
* Permission is hereby granted, free of charge, to any person
* obtaining a copy of this software and associated documentation
* files (the "Software"), to deal in the Software without
* restriction, including without limitation the rights to use,
* copy, modify, merge, publish, distribute, sublicense, and/or sell
* copies of the Software, and to permit persons to whom the
* Software is furnished to do so, subject to the following
* conditions:
* 
* The above copyright notice and this permission notice shall be
* included in all copies or substantial portions of the Software.
* 
* THE SOFTWARE IS PROVIDED "AS IS", WITHOUT WARRANTY OF ANY KIND,
* EXPRESS OR IMPLIED, INCLUDING BUT NOT LIMITED TO THE WARRANTIES
* OF MERCHANTABILITY, FITNESS FOR A PARTICULAR PURPOSE AND
* NONINFRINGEMENT. IN NO EVENT SHALL THE AUTHORS OR COPYRIGHT
* HOLDERS BE LIABLE FOR ANY CLAIM, DAMAGES OR OTHER LIABILITY,
* WHETHER IN AN ACTION OF CONTRACT, TORT OR OTHERWISE, ARISING
* FROM, OUT OF OR IN CONNECTION WITH THE SOFTWARE OR THE USE OR
* OTHER DEALINGS IN THE SOFTWARE.
*/

/**
* The Easel Javascript library provides a retained graphics mode for canvas 
* including a full, hierarchical display list, a core interaction model, and 
* helper classes to make working with Canvas much easier.
* @module EaselJS
**/

goog.provide('Filter');

(function(window) {

/**
* Base class that all filters should inherit from.
* @class Filter
* @constructor
**/
<<<<<<< HEAD
Filter = function() {
=======
var Filter = function() {
  this.initialize();
>>>>>>> 74363cf0
}
var p = Filter.prototype;
	
// public methods:
	/**
	* Returns a rectangle with values indicating the margins required to draw the filter.
	* For example, a filter that will extend the drawing area 4 pixels to the left, and 7 pixels to the right
	* (but no pixels up or down) would return a rectangle with (x=-4, y=0, width=11, height=0).
	* @method getBounds
	* @return {Rectangle} a rectangle object indicating the margins required to draw the filter.
	**/
	p.getBounds = function() {
		return new Rectangle(0,0,0,0);
	}
	
	/**
	* Applies the filter to the specified context.
	* @method applyFilter
	* @param ctx The 2D context to use as the source.
	* @param x The x position to use for the source rect.
	* @param y The y position to use for the source rect.
	* @param width The width to use for the source rect.
	* @param height The height to use for the source rect.
	* @param targetCtx Optional. The 2D context to draw the result to. Defaults to the context passed to ctx.
	* @param targetX Optional. The x position to draw the result to. Defaults to the value passed to x.
	* @param targetY Optional. The y position to draw the result to. Defaults to the value passed to y.
	**/
	p.applyFilter = function(ctx, x, y, width, height, targetCtx, targetX, targetY) {}

	/**
	* Returns a string representation of this object.
	* @method toString
	* @return {String} a string representation of the instance.
	**/
	p.toString = function() {
		return "[Filter]";
	}
	
	
	/**
	* Returns a clone of this Filter instance.
	* @method clone
	 @return {Filter} A clone of the current Filter instance.
	**/
	p.clone = function() {
		return new Filter();
	}
	
window.Filter = Filter;
}(window));<|MERGE_RESOLUTION|>--- conflicted
+++ resolved
@@ -36,21 +36,13 @@
 
 goog.provide('Filter');
 
-(function(window) {
-
 /**
 * Base class that all filters should inherit from.
 * @class Filter
 * @constructor
 **/
-<<<<<<< HEAD
 Filter = function() {
-=======
-var Filter = function() {
-  this.initialize();
->>>>>>> 74363cf0
 }
-var p = Filter.prototype;
 	
 // public methods:
 	/**
@@ -60,7 +52,7 @@
 	* @method getBounds
 	* @return {Rectangle} a rectangle object indicating the margins required to draw the filter.
 	**/
-	p.getBounds = function() {
+	Filter.prototype.getBounds = function() {
 		return new Rectangle(0,0,0,0);
 	}
 	
@@ -76,14 +68,14 @@
 	* @param targetX Optional. The x position to draw the result to. Defaults to the value passed to x.
 	* @param targetY Optional. The y position to draw the result to. Defaults to the value passed to y.
 	**/
-	p.applyFilter = function(ctx, x, y, width, height, targetCtx, targetX, targetY) {}
+	Filter.prototype.applyFilter = function(ctx, x, y, width, height, targetCtx, targetX, targetY) {}
 
 	/**
 	* Returns a string representation of this object.
 	* @method toString
 	* @return {String} a string representation of the instance.
 	**/
-	p.toString = function() {
+	Filter.prototype.toString = function() {
 		return "[Filter]";
 	}
 	
@@ -93,9 +85,6 @@
 	* @method clone
 	 @return {Filter} A clone of the current Filter instance.
 	**/
-	p.clone = function() {
+	Filter.prototype.clone = function() {
 		return new Filter();
-	}
-	
-window.Filter = Filter;
-}(window));+	}