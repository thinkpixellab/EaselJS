/*
* Matrix2D by Grant Skinner. Dec 5, 2010
* Visit http://easeljs.com/ for documentation, updates and examples.
*
*
* Copyright (c) 2010 Grant Skinner
* 
* Permission is hereby granted, free of charge, to any person
* obtaining a copy of this software and associated documentation
* files (the "Software"), to deal in the Software without
* restriction, including without limitation the rights to use,
* copy, modify, merge, publish, distribute, sublicense, and/or sell
* copies of the Software, and to permit persons to whom the
* Software is furnished to do so, subject to the following
* conditions:
* 
* The above copyright notice and this permission notice shall be
* included in all copies or substantial portions of the Software.
* 
* THE SOFTWARE IS PROVIDED "AS IS", WITHOUT WARRANTY OF ANY KIND,
* EXPRESS OR IMPLIED, INCLUDING BUT NOT LIMITED TO THE WARRANTIES
* OF MERCHANTABILITY, FITNESS FOR A PARTICULAR PURPOSE AND
* NONINFRINGEMENT. IN NO EVENT SHALL THE AUTHORS OR COPYRIGHT
* HOLDERS BE LIABLE FOR ANY CLAIM, DAMAGES OR OTHER LIABILITY,
* WHETHER IN AN ACTION OF CONTRACT, TORT OR OTHERWISE, ARISING
* FROM, OUT OF OR IN CONNECTION WITH THE SOFTWARE OR THE USE OR
* OTHER DEALINGS IN THE SOFTWARE.
*/

/**
* The Easel Javascript library provides a retained graphics mode for canvas 
* including a full, hierarchical display list, a core interaction model, and 
* helper classes to make working with Canvas much easier.
* @module EaselJS
**/

goog.provide('Matrix2D');

/**
* Represents an affine transformation matrix, and provides tools for constructing and concatenating matrixes.
* @class Matrix2D
* @constructor
* @param {Number} a Specifies the a property for the new matrix.
* @param {Number} b Specifies the b property for the new matrix.
* @param {Number} c Specifies the c property for the new matrix.
* @param {Number} d Specifies the d property for the new matrix.
* @param {Number} tx Specifies the tx property for the new matrix.
* @param {Number} ty Specifies the ty property for the new matrix.
**/
<<<<<<< HEAD
Matrix2D = function(a, b, c, d, tx, ty) {
	if (a != null) { this.a = a; }
	if (b != null) { this.b = b; }
	if (c != null) { this.c = c; }
	if (d != null) { this.d = d; }
	if (tx != null) { this.tx = tx; }
	if (ty != null) { this.ty = ty; }
=======
var Matrix2D = function(a, b, c, d, tx, ty) {
  this.initialize(a, b, c, d, tx, ty);
>>>>>>> 74363cf0
}

// static public properties:

	/**
	* An identity matrix, representing a null transformation. Read-only.
	* @property identity
	* @static
	* @type Matrix2D
	**/
	Matrix2D.identity = null; // set at bottom of class definition.

	/** 
	* Multiplier for converting degrees to radians. Used internally by Matrix2D. Read-only.
	* @property DEG_TO_RAD
	* @static
	* @final
	* @type Number
	**/
	Matrix2D.DEG_TO_RAD = Math.PI/180;

	
// public properties:
	/**
	* Position (0, 0) in a 3x3 affine transformation matrix.
	* @property a
	* @type Number
	**/
	Matrix2D.prototype.a = 1;
	
	/**
	* Position (0, 1) in a 3x3 affine transformation matrix.
	* @property b
	* @type Number
	**/
	Matrix2D.prototype.b = 0;
	
	/**
	* Position (1, 0) in a 3x3 affine transformation matrix.
	* @property c
	* @type Number
	**/
	Matrix2D.prototype.c = 0;
	
	/**
	* Position (1, 1) in a 3x3 affine transformation matrix.
	* @property d
	* @type Number
	**/
	Matrix2D.prototype.d = 1;
	
	/**
	* Position (2, 0) in a 3x3 affine transformation matrix.
	* @property atx
	* @type Number
	**/
	Matrix2D.prototype.tx = 0;
	
	/**
	* Position (2, 1) in a 3x3 affine transformation matrix.
	* @property ty
	* @type Number
	**/
	Matrix2D.prototype.ty = 0;
	
	/**
	* Property representing the alpha that will be applied to a display object. This is not part of matrix 
	* operations, but is used for operations like getConcatenatedMatrix to provide concatenated alpha values.
	* @property alpha
	* @type Number
	**/
	Matrix2D.prototype.alpha = 1;
	
	/**
	* Property representing the shadow that will be applied to a display object. This is not part of matrix
	* operations, but is used for operations like getConcatenatedMatrix to provide concatenated shadow values.
	* @property shadow
	* @type Shadow
	**/
	Matrix2D.prototype.shadow  = null;
	
	/**
	* Property representing the compositeOperation that will be applied to a display object. This is not part of
	* matrix operations, but is used for operations like getConcatenatedMatrix to provide concatenated 
	* compositeOperation values. You can find a list of valid composite operations at:
	* <a href="https://developer.mozilla.org/en/Canvas_tutorial/Compositing">https://developer.mozilla.org/en/Canvas_tutorial/Compositing</a>
	* @property compositeOperation
	* @type String
	**/
<<<<<<< HEAD
	Matrix2D.prototype.compositeOperation  = null;
=======
	p.compositeOperation  = null;
	
// constructor:
	/** 
	* Initialization method.
	* @method initialize
	* @protected
	*/
	p.initialize = function(a, b, c, d, tx, ty) {
		if (a != null) { this.a = a; }
		this.b = b || 0;
		this.c = c || 0;
		if (d != null) { this.d = d; }
		this.tx = tx || 0;
		this.ty = ty || 0;
	}
>>>>>>> 74363cf0
	
// public methods:
	/**
	* Concatenates the specified matrix properties with this matrix. All parameters are required.
	* @method prepend
	* @param {Number} a
	* @param {Number} b
	* @param {Number} c
	* @param {Number} d
	* @param {Number} tx
	* @param {Number} ty
	**/
	Matrix2D.prototype.prepend = function(a, b, c, d, tx, ty) {
		var tx1 = this.tx;
		if (a != 1 || b != 0 || c != 0 || d != 1) {
			var a1 = this.a;
			var c1 = this.c;
			this.a  = a1*a+this.b*c;
			this.b  = a1*b+this.b*d;
			this.c  = c1*a+this.d*c;
			this.d  = c1*b+this.d*d;
		}
		this.tx = tx1*a+this.ty*c+tx;
		this.ty = tx1*b+this.ty*d+ty;
	}

	/**
	* Appends the specified matrix properties with this matrix. All parameters are required.
	* @method append
	* @param {Number} a
	* @param {Number} b
	* @param {Number} c
	* @param {Number} d
	* @param {Number} tx
	* @param {Number} ty
	**/
	Matrix2D.prototype.append = function(a, b, c, d, tx, ty) {
		var a1 = this.a;
		var b1 = this.b;
		var c1 = this.c;
		var d1 = this.d;
		
		this.a  = a*a1+b*c1;
		this.b  = a*b1+b*d1;
		this.c  = c*a1+d*c1;
		this.d  = c*b1+d*d1;
		this.tx = tx*a1+ty*c1+this.tx;
		this.ty = tx*b1+ty*d1+this.ty;
	}
	
	/**
	* Prepends the specified matrix with this matrix.
	* @method prependMatrix
	* @param {Matrix2D} matrix
	**/
	Matrix2D.prototype.prependMatrix = function(matrix) {
		this.prepend(matrix.a, matrix.b, matrix.c, matrix.d, matrix.tx, matrix.ty);
		this.prependProperties(matrix.alpha, matrix.shadow,  matrix.compositeOperation);
	}
	
	/**
	* Appends the specified matrix with this matrix.
	* @method appendMatrix
	* @param {Matrix2D} matrix
	**/
	Matrix2D.prototype.appendMatrix = function(matrix) {
		this.append(matrix.a, matrix.b, matrix.c, matrix.d, matrix.tx, matrix.ty);
		this.appendProperties(matrix.alpha, matrix.shadow,  matrix.compositeOperation);
	}
	
	/**
	* Generates matrix properties from the specified display object transform properties, and prepends them with this matrix.
	* For example, you can use this to generate a matrix from a display object: var mtx = new Matrix2D(); 
	* mtx.prependTransform(o.x, o.y, o.scaleX, o.scaleY, o.rotation);
	* @method prependTransform
	* @param {Number} x
	* @param {Number} y
	* @param {Number} scaleX
	* @param {Number} scaleY
	* @param {Number} rotation
	* @param {Number} skewX
	* @param {Number} skewY
	* @param {Number} regX Optional.
	* @param {Number} regY Optional.
	**/
	Matrix2D.prototype.prependTransform = function(x, y, scaleX, scaleY, rotation, skewX, skewY, regX, regY) {
		if (rotation%360) {
			var r = rotation*Matrix2D.DEG_TO_RAD;
			var cos = Math.cos(r);
			var sin = Math.sin(r);
		} else {
			cos = 1;
			sin = 0;
		}
		
		if (regX || regY) {
			// append the registration offset:
			this.tx -= regX; this.ty -= regY;
		}
		if (skewX || skewY) {
			// TODO: can this be combined into a single prepend operation?
			skewX *= Matrix2D.DEG_TO_RAD;
			skewY *= Matrix2D.DEG_TO_RAD;
			this.prepend(cos*scaleX, sin*scaleX, -sin*scaleY, cos*scaleY, 0, 0);
			this.prepend(Math.cos(skewY), Math.sin(skewY), -Math.sin(skewX), Math.cos(skewX), x, y);
		} else {
			this.prepend(cos*scaleX, sin*scaleX, -sin*scaleY, cos*scaleY, x, y);
		}

	}

	/**
	* Generates matrix properties from the specified display object transform properties, and appends them with this matrix.
	* For example, you can use this to generate a matrix from a display object: var mtx = new Matrix2D(); 
	* mtx.appendTransform(o.x, o.y, o.scaleX, o.scaleY, o.rotation);
	* @method appendTransform
	* @param {Number} x
	* @param {Number} y
	* @param {Number} scaleX
	* @param {Number} scaleY
	* @param {Number} rotation
	* @param {Number} skewX
	* @param {Number} skewY
	* @param {Number} regX Optional.
	* @param {Number} regY Optional.
	**/
	Matrix2D.prototype.appendTransform = function(x, y, scaleX, scaleY, rotation, skewX, skewY, regX, regY) {
		if (rotation%360) {
			var r = rotation*Matrix2D.DEG_TO_RAD;
			var cos = Math.cos(r);
			var sin = Math.sin(r);
		} else {
			cos = 1;
			sin = 0;
		}

		if (skewX || skewY) {
			// TODO: can this be combined into a single append?
			skewX *= Matrix2D.DEG_TO_RAD;
			skewY *= Matrix2D.DEG_TO_RAD;
			this.append(Math.cos(skewY), Math.sin(skewY), -Math.sin(skewX), Math.cos(skewX), x, y);
			this.append(cos*scaleX, sin*scaleX, -sin*scaleY, cos*scaleY, 0, 0);
		} else {
			this.append(cos*scaleX, sin*scaleX, -sin*scaleY, cos*scaleY, x, y);
		}

		if (regX || regY) {
			// prepend the registration offset:
			this.tx -= regX*this.a+regY*this.c;
			this.ty -= regX*this.b+regY*this.d;
		}
	}

	/**
	* Applies a rotation transformation to the matrix.
	* @method rotate
	* @param {Number} angle The angle in degrees.
	**/
	Matrix2D.prototype.rotate = function(angle) {
		var cos = Math.cos(angle);
		var sin = Math.sin(angle);
		
		var a1 = this.a;
		var c1 = this.c;
		var tx1 = this.tx;
		
		this.a = a1*cos-this.b*sin;
		this.b = a1*sin+this.b*cos;
		this.c = c1*cos-this.d*sin;
		this.d = c1*sin+this.d*cos;
		this.tx = tx1*cos-this.ty*sin;
		this.ty = tx1*sin+this.ty*cos;
	}

	/**
	* Applies a skew transformation to the matrix.
	* @method skew
	* @param {Number} skewX The amount to skew horizontally in degrees.
	* @param {Number} skewY The amount to skew vertically in degrees.
	*/
	Matrix2D.prototype.skew = function(skewX, skewY) {
		skewX = skewX*Matrix2D.DEG_TO_RAD;
		skewY = skewY*Matrix2D.DEG_TO_RAD;
		this.append(Math.cos(skewY), Math.sin(skewY), -Math.sin(skewX), Math.cos(skewX), 0, 0);
	}
	
	/**
	* Applies a scale transformation to the matrix.
	* @method scale
	* @param {Number} x
	* @param {Number} y
	**/
	Matrix2D.prototype.scale = function(x, y) {
		this.a *= x;
		this.d *= y;
		this.tx *= x;
		this.ty *= y;
	}
	
	/**
	* Translates the matrix on the x and y axes.
	* @method translate
	* @param {Number} x
	* @param {Number} y
	**/
	Matrix2D.prototype.translate = function(x, y) {
		this.tx += x;
		this.ty += y;
	}
	
	/**
	* Sets the properties of the matrix to those of an identity matrix (one that applies a null transformation).
	* @method identity
	**/
	Matrix2D.prototype.identity = function() {
		this.alpha = this.a = this.d = 1;
		this.b = this.c = this.tx = this.ty = 0;
		this.shadow = this.compositeOperation = null;
	}
	
	/**
	* Inverts the matrix, causing it to perform the opposite transformation.
	* @method invert
	**/
	Matrix2D.prototype.invert = function() {
		var a1 = this.a;
		var b1 = this.b;
		var c1 = this.c;
		var d1 = this.d;
		var tx1 = this.tx;
		var n = a1*d1-b1*c1;
		
		this.a = d1/n;
		this.b = -b1/n;
		this.c = -c1/n;
		this.d = a1/n;
		this.tx = (c1*this.ty-d1*tx1)/n;
		this.ty = -(a1*this.ty-b1*tx1)/n;
	}

	/**
	* Decomposes the matrix into transform properties (x, y, scaleX, scaleY, and rotation). Note that this these values
	* may not match the transform properties you used to generate the matrix, though they will produce the same visual
	* results.
	* @method decompose
	* @param {Object} target The object to apply the transform properties to. If null, then a new object will be returned.
	*/
	Matrix2D.prototype.decompose = function(target) {
		// TODO: it would be nice to be able to solve for whether the matrix can be decomposed into only scale/rotation 
		// even when scale is negative
		if (target == null) { target = {}; }
		target.x = this.tx;
		target.y = this.ty;
		target.scaleX = Math.sqrt(this.a * this.a + this.b * this.b);
		target.scaleY = Math.sqrt(this.c * this.c + this.d * this.d);

		var skewX = Math.atan2(-this.c, this.d);
		var skewY = Math.atan2(this.b, this.a);

		if (skewX == skewY) {
			target.rotation = skewY/Matrix2D.DEG_TO_RAD;
			if (this.a < 0 && this.d >= 0) {
				target.rotation += (target.rotation <= 0) ? 180 : -180;
			}
			target.skewX = target.skewY = 0;
		} else {
			target.skewX = skewX/Matrix2D.DEG_TO_RAD;
			target.skewY = skewY/Matrix2D.DEG_TO_RAD;
		}
		return target;
	}

	/**
	* Reinitializes all matrix properties to those specified.
	* @method appendProperties
	* @param {Number} a
	* @param {Number} b
	* @param {Number} c
	* @param {Number} d
	* @param {Number} tx
	* @param {Number} ty
	* @param {Number} alpha desired alpha value
	* @param {Shadow} shadow desired shadow value
	* @param {String} compositeOperation desired composite operation value
	*/
	p.reinitialize = function(a,b,c,d,tx,ty,alpha,shadow,compositeOperation) {
		this.initialize(a,b,c,d,tx,ty);
		this.alpha = alpha || 1;
		this.shadow = shadow;
		this.compositeOperation = compositeOperation;
		return this;
	}

	/**
	* Appends the specified visual properties to the current matrix.
	* @method appendProperties
	* @param {Number} alpha desired alpha value
	* @param {Shadow} shadow desired shadow value
	* @param {String} compositeOperation desired composite operation value
	*/
	Matrix2D.prototype.appendProperties = function(alpha, shadow, compositeOperation) {
		this.alpha *= alpha;
		this.shadow = shadow || this.shadow;
		this.compositeOperation = compositeOperation || this.compositeOperation;
	}

	/**
	 * Prepends the specified visual properties to the current matrix.
	* @method prependProperties
	* @param {Number} alpha desired alpha value
	* @param {Shadow} shadow desired shadow value
	* @param {String} compositeOperation desired composite operation value
	*/
	Matrix2D.prototype.prependProperties = function(alpha, shadow, compositeOperation) {
		this.alpha *= alpha;
		this.shadow = this.shadow || shadow;
		this.compositeOperation = this.compositeOperation || compositeOperation;
	}
	
	/**
	* Returns a clone of the Matrix2D instance.
	* @method clone
	* @return {Matrix2D} a clone of the Matrix2D instance.
	**/
	Matrix2D.prototype.clone = function() {
		var mtx = new Matrix2D(this.a, this.b, this.c, this.d, this.tx, this.ty);
		mtx.shadow = this.shadow;
		mtx.alpha = this.alpha;
		mtx.compositeOperation = this.compositeOperation;
		return mtx;
	}

	/**
	* Returns a string representation of this object.
	* @method toString
	* @return {String} a string representation of the instance.
	**/
	Matrix2D.prototype.toString = function() {
		return "[Matrix2D (a="+this.a+" b="+this.b+" c="+this.c+" d="+this.d+" tx="+this.tx+" ty="+this.ty+")]";
	}

	// this has to be populated after the class is defined:
	Matrix2D.identity = new Matrix2D(1, 0, 0, 1, 0, 0);<|MERGE_RESOLUTION|>--- conflicted
+++ resolved
@@ -47,18 +47,8 @@
 * @param {Number} tx Specifies the tx property for the new matrix.
 * @param {Number} ty Specifies the ty property for the new matrix.
 **/
-<<<<<<< HEAD
 Matrix2D = function(a, b, c, d, tx, ty) {
-	if (a != null) { this.a = a; }
-	if (b != null) { this.b = b; }
-	if (c != null) { this.c = c; }
-	if (d != null) { this.d = d; }
-	if (tx != null) { this.tx = tx; }
-	if (ty != null) { this.ty = ty; }
-=======
-var Matrix2D = function(a, b, c, d, tx, ty) {
-  this.initialize(a, b, c, d, tx, ty);
->>>>>>> 74363cf0
+	this.initialize(a,b,c,d,tx,ty);
 }
 
 // static public properties:
@@ -148,18 +138,14 @@
 	* @property compositeOperation
 	* @type String
 	**/
-<<<<<<< HEAD
 	Matrix2D.prototype.compositeOperation  = null;
-=======
-	p.compositeOperation  = null;
-	
-// constructor:
+	
 	/** 
 	* Initialization method.
 	* @method initialize
 	* @protected
 	*/
-	p.initialize = function(a, b, c, d, tx, ty) {
+	Matrix2D.prototype.initialize = function(a, b, c, d, tx, ty) {
 		if (a != null) { this.a = a; }
 		this.b = b || 0;
 		this.c = c || 0;
@@ -167,7 +153,6 @@
 		this.tx = tx || 0;
 		this.ty = ty || 0;
 	}
->>>>>>> 74363cf0
 	
 // public methods:
 	/**
@@ -453,7 +438,7 @@
 	* @param {Shadow} shadow desired shadow value
 	* @param {String} compositeOperation desired composite operation value
 	*/
-	p.reinitialize = function(a,b,c,d,tx,ty,alpha,shadow,compositeOperation) {
+	Matrix2D.prototype.reinitialize = function(a,b,c,d,tx,ty,alpha,shadow,compositeOperation) {
 		this.initialize(a,b,c,d,tx,ty);
 		this.alpha = alpha || 1;
 		this.shadow = shadow;
