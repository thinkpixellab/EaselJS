/*
* Ticker by Grant Skinner. Dec 5, 2010
* Visit http://easeljs.com/ for documentation, updates and examples.
*
*
* Copyright (c) 2010 Grant Skinner
* 
* Permission is hereby granted, free of charge, to any person
* obtaining a copy of this software and associated documentation
* files (the "Software"), to deal in the Software without
* restriction, including without limitation the rights to use,
* copy, modify, merge, publish, distribute, sublicense, and/or sell
* copies of the Software, and to permit persons to whom the
* Software is furnished to do so, subject to the following
* conditions:
* 
* The above copyright notice and this permission notice shall be
* included in all copies or substantial portions of the Software.
* 
* THE SOFTWARE IS PROVIDED "AS IS", WITHOUT WARRANTY OF ANY KIND,
* EXPRESS OR IMPLIED, INCLUDING BUT NOT LIMITED TO THE WARRANTIES
* OF MERCHANTABILITY, FITNESS FOR A PARTICULAR PURPOSE AND
* NONINFRINGEMENT. IN NO EVENT SHALL THE AUTHORS OR COPYRIGHT
* HOLDERS BE LIABLE FOR ANY CLAIM, DAMAGES OR OTHER LIABILITY,
* WHETHER IN AN ACTION OF CONTRACT, TORT OR OTHERWISE, ARISING
* FROM, OUT OF OR IN CONNECTION WITH THE SOFTWARE OR THE USE OR
* OTHER DEALINGS IN THE SOFTWARE.
*/

/**
* The Easel Javascript library provides a retained graphics mode for canvas 
* including a full, hierarchical display list, a core interaction model, and 
* helper classes to make working with Canvas much easier.
* @module EaselJS
**/

goog.provide('Ticker');

(function(window) {

// constructor:
	/**
	* The Ticker class uses a static interface (ex. Ticker.getPaused()) and should not be instantiated.
	* Provides a centralized tick or heartbeat broadcast at a set interval. Listeners can subscribe 
	* to the tick event to be notified when a set time interval has elapsed.
	* Note that the interval that the tick event is called is a target interval, and may be broadcast 
	* at a slower interval during times of high CPU load.
	* @class Ticker
	* @static
	**/
	Ticker = function() {
		throw "Ticker cannot be instantiated.";
	}
	
	
	/**
	* Event broadcast  once each tick / interval. The interval is specified via the 
	* .setInterval(ms) or setFPS methods.
	* @event tick
	* @param {Number} timeElapsed The time elapsed in milliseconds since the last tick event.
	*/	
	
// private static properties:

	
	/** 
	* @property _listeners
	* @type Array[Object]
	* @protected 
	**/
	Ticker._listeners = [];
	
	/** 
	* @property _pauseable
	* @type Array[Boolean]
	* @protected 
	**/
	Ticker._pauseable = [];
	
	/** 
	* @property _paused
	* @type Boolean
	* @protected 
	**/
	Ticker._paused = false;
	
	/** 
	* @property _inited
	* @type Boolean
	* @protected 
	**/
	Ticker._inited = false;
	
	/** 
	* @property _startTime
	* @type Number
	* @protected 
	**/
	Ticker._startTime = 0;
	
	/** 
	* @property _pausedTime
	* @type Number
	* @protected 
	**/
	Ticker._pausedTime=0;
	
	/** 
	* Number of ticks that have passed
	* @property _ticks
	* @type Number
	* @protected 
	**/
	Ticker._ticks = 0;
	
	/**
	* Number of ticks that have passed while Ticker has been paused
	* @property _pausedTickers
	* @type Number
	* @protected 
	**/
	Ticker._pausedTickers = 0;
	
	/** 
	* @property _lastTime
	* @type Number
	* @protected 
	**/
	Ticker._lastTime = 0;
	
	/** 
	* @property _times
	* @type Array[Number]
	* @protected 
	**/
	Ticker._times = [];
	
// public static methods:
	/**
	* Adds a listener for the tick event. The listener object must expose a .tick() method, 
	* which will be called once each tick / interval. The interval is specified via the 
	* .setInterval(ms) method.
	* The exposed tick method is passed a single parameter, which include the elapsed time between the 
	* previous tick and the current one.
	* @method addListener
	* @static
	* @param {Object} o The object to add as a listener.
	* @param {Boolean} pauseable If false, the listener will continue to have tick called 
	* even when Ticker is paused via Ticker.pause(). Default is true.
	**/
	Ticker.addListener = function(o, pauseable) {
		if (!Ticker._inited) {
			Ticker._inited = true;
<<<<<<< HEAD
  		Ticker.requestAnimFrame(Ticker._tick);
=======
			Ticker._startTime = Ticker._getTime();
			Ticker._times.push(0);
			Ticker.setInterval(Ticker._interval);
>>>>>>> df6a1d71
		}
		this.removeListener(o);
		Ticker._pauseable[Ticker._listeners.length] = (pauseable == null) ? true : pauseable;
		Ticker._listeners.push(o);
	}
	
	/**
	* Removes the specified listener.
	* @method removeListener
	* @static
	* @param {Object} o The object to remove from listening from the tick event.
	**/
	Ticker.removeListener = function(o) {
		if (Ticker._listeners == null) { return; }
		var index = Ticker._listeners.indexOf(o);
		if (index != -1) {
			Ticker._listeners.splice(index, 1);
			Ticker._pauseable.splice(index, 1);
		}
	}
	
	/**
	* Removes all listeners.
	* @method removeAllListeners
	* @static
	**/
	Ticker.removeAllListeners = function() {
		Ticker._listeners = [];
		Ticker._pauseable = [];
	}
	
	/**
<<<<<<< HEAD
=======
	* Sets the target time (in milliseconds) between ticks. Default is 50 (20 FPS).
	* Note actual time between ticks may be more than requested depending on CPU load.
	* @method setInterval
	* @static
	* @param {Number} interval Time in milliseconds between ticks. Default value is 50.
	**/
	Ticker.setInterval = function(interval) {
		if (Ticker._intervalID != null) { clearInterval(Ticker._intervalID); }
		Ticker._lastTime = Ticker.getTime(false);
		Ticker._interval = interval;
		Ticker._intervalID = setInterval(Ticker._tick, interval);
	}
	
	/**
	* Returns the current target time between ticks, as set with setInterval.
	* @method getInterval
	* @static
	* @return {Number} The current target interval in milliseconds between tick events.
	**/
	Ticker.getInterval = function() {
		return Ticker._interval;
	}
	
	/**
	* Returns the target frame rate in frames per second (FPS). For example, with an 
	* interval of 40, getFPS() will return 25 (1000ms per second divided by 40 ms per tick = 25fps).
	* @method getFPS
	* @static
	* @return {Number} The current target number of frames / ticks broadcast per second.
	**/
	Ticker.getFPS = function() {
		return 1000/Ticker._interval;
	}
	
	/**
	* Sets the target frame rate in frames per second (FPS). For example, with an interval of 40, getFPS() will 
	* return 25 (1000ms per second divided by 40 ms per tick = 25fps).
	* @method setFPS
	* @static
	* @param {Number} value Target number of ticks broadcast per second.
	**/	
	Ticker.setFPS = function(value) {
		Ticker.setInterval(1000/value);
	}
	
	/**
>>>>>>> df6a1d71
	* Returns the actual frames / ticks per second.
	* @method getMeasuredFPS
	* @static
	* @param {Number} ticks Optional. The number of previous ticks over which to measure the actual 
	* frames / ticks per second.
	* @return {Number} The actual frames / ticks per second. Depending on performance, this may differ
	* from the target frames per second.
	**/
	Ticker.getMeasuredFPS = function(ticks) {
		if (Ticker._times.length < 2) { return -1; }
		
		// x >> 1 : use bitwise to divide by two (int math)
		ticks = ticks || 5;
		ticks = Math.min(Ticker._times.length-1, ticks);
		return 1000/((Ticker._times[0]-Ticker._times[ticks])/ticks);
	}
	
	/**
	* While Ticker is paused, pausable listeners are not ticked. See addListener for more information.
	* @method setPaused
	* @static
	* @param {Boolean} value Indicates whether to pause (true) or unpause (false) Ticker.
	**/
	Ticker.setPaused = function(value) {
		Ticker._paused = value;
	}
	
	/**
	* Returns a boolean indicating whether Ticker is currently paused, as set with setPaused.
	* @method getPaused
	* @static
	* @return {Boolean} Whether the Ticker is currently paused.
	**/
	Ticker.getPaused = function() {
		return Ticker._paused;
	}
	
	/**
	* Returns the number of milliseconds that have elapsed since the first tick event listener was added to
	* Ticker. For example, you could use this in a time synchronized animation to determine the exact amount of 
	* time that has elapsed.
	* @method getTime
	* @static
	* @param {Boolean} pauseable Indicates whether to include time elapsed
	* while Ticker was paused. If false only time elapsed while Ticker is not paused will be returned.
	* If true, the value returned will be total time elapsed since the first tick event listener was added.
	* @return {Number} Number of milliseconds that have elapsed since Ticker was begun.
	**/
	Ticker.getTime = function(pauseable) {
		return Ticker._getTime() - Ticker._startTime - (pauseable ? Ticker._pausedTime : 0);
	}
	
	/**
	* Returns the number of ticks that have been broadcast by Ticker.
	* @method getTicks
	* @static
	* @param {Boolean} pauseable Indicates whether to include ticks that would have been broadcast
	* while Ticker was paused. If false only tick events broadcast while Ticker is not paused will be returned.
	* If true, tick events that would have been broadcast while Ticker was paused will be included in the return
	* value. The default value is false.
	* @return {Number} of ticks that have been broadcast.
	**/
	Ticker.getTicks = function(pauseable) {
		return  Ticker._ticks - (pauseable ?Ticker._pausedTickers : 0);
	}
	
// private static methods:

	/**
	* @method _tick
	* @protected
	**/
	Ticker._tick = function() {
		Ticker.requestAnimFrame(Ticker._tick);
		Ticker._ticks++;
		
		var time = Ticker.getTime(false);
		var elapsedTime = time-Ticker._lastTime;
		var paused = Ticker._paused;
		
		if (paused) {
			Ticker._pausedTickers++;
			Ticker._pausedTime += elapsedTime;
		}
		Ticker._lastTime = time;
		
		var pauseable = Ticker._pauseable;
		var listeners = Ticker._listeners.slice();
		var l = listeners ? listeners.length : 0;
		for (var i=0; i<l; i++) {
			var p = pauseable[i];
			var listener = listeners[i];
			if (listener == null || (paused && p) || listener.tick == null) { continue; }
			listener.tick(elapsedTime);
		}
		
		Ticker._times.unshift(time);
		if (Ticker._times.length > 100) { Ticker._times.pop(); }
	}
	
	/**
	* @method _getTime
	* @protected
	**/
	Ticker._getTime = function() {
		return new Date().getTime();
	}

  Ticker.requestAnimFrame = function(callback){
    var func = window['requestAnimationFrame']       ||
               window['webkitRequestAnimationFrame'] ||
               window['mozRequestAnimationFrame']    ||
               window['oRequestAnimationFrame']      ||
               window['msRequestAnimationFrame']     ||
               function(/* function */ callback, /* DOMElement */ element){
                 window.setTimeout(callback, 1000 / 60);
               };
    func(callback);
  };

window.Ticker = Ticker;
}(window));<|MERGE_RESOLUTION|>--- conflicted
+++ resolved
@@ -151,13 +151,7 @@
 	Ticker.addListener = function(o, pauseable) {
 		if (!Ticker._inited) {
 			Ticker._inited = true;
-<<<<<<< HEAD
   		Ticker.requestAnimFrame(Ticker._tick);
-=======
-			Ticker._startTime = Ticker._getTime();
-			Ticker._times.push(0);
-			Ticker.setInterval(Ticker._interval);
->>>>>>> df6a1d71
 		}
 		this.removeListener(o);
 		Ticker._pauseable[Ticker._listeners.length] = (pauseable == null) ? true : pauseable;
@@ -190,55 +184,6 @@
 	}
 	
 	/**
-<<<<<<< HEAD
-=======
-	* Sets the target time (in milliseconds) between ticks. Default is 50 (20 FPS).
-	* Note actual time between ticks may be more than requested depending on CPU load.
-	* @method setInterval
-	* @static
-	* @param {Number} interval Time in milliseconds between ticks. Default value is 50.
-	**/
-	Ticker.setInterval = function(interval) {
-		if (Ticker._intervalID != null) { clearInterval(Ticker._intervalID); }
-		Ticker._lastTime = Ticker.getTime(false);
-		Ticker._interval = interval;
-		Ticker._intervalID = setInterval(Ticker._tick, interval);
-	}
-	
-	/**
-	* Returns the current target time between ticks, as set with setInterval.
-	* @method getInterval
-	* @static
-	* @return {Number} The current target interval in milliseconds between tick events.
-	**/
-	Ticker.getInterval = function() {
-		return Ticker._interval;
-	}
-	
-	/**
-	* Returns the target frame rate in frames per second (FPS). For example, with an 
-	* interval of 40, getFPS() will return 25 (1000ms per second divided by 40 ms per tick = 25fps).
-	* @method getFPS
-	* @static
-	* @return {Number} The current target number of frames / ticks broadcast per second.
-	**/
-	Ticker.getFPS = function() {
-		return 1000/Ticker._interval;
-	}
-	
-	/**
-	* Sets the target frame rate in frames per second (FPS). For example, with an interval of 40, getFPS() will 
-	* return 25 (1000ms per second divided by 40 ms per tick = 25fps).
-	* @method setFPS
-	* @static
-	* @param {Number} value Target number of ticks broadcast per second.
-	**/	
-	Ticker.setFPS = function(value) {
-		Ticker.setInterval(1000/value);
-	}
-	
-	/**
->>>>>>> df6a1d71
 	* Returns the actual frames / ticks per second.
 	* @method getMeasuredFPS
 	* @static
